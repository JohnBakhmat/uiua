use std::{
    cmp::Ordering,
    collections::{HashMap, HashSet},
    fmt,
    path::Path,
};

use crate::{
    ast::{self, BinOp},
    lex::Sp,
    parse::{parse, ParseError},
    types::{FunctionType, Type},
};

#[derive(Debug)]
pub enum CheckError {
    Parse(ParseError),
    InvalidInteger(String),
    InvalidReal(String),
    UnknownBinding(String),
    UnknownType(String),
    TypeMismatch(Type, Type),
    CallNonFunction(Type),
    TooManyArguments(usize, usize),
    CompatibleFunctionExists(String, FunctionType, FunctionType),
    NoMatchingFunctionVariant(Vec<Type>),
    AmbiguousFunctionVariant(Vec<Type>),
}

impl fmt::Display for CheckError {
    fn fmt(&self, f: &mut fmt::Formatter<'_>) -> fmt::Result {
        match self {
            CheckError::Parse(e) => write!(f, "{e}"),
            CheckError::InvalidInteger(s) => write!(f, "invalid integer: {s}"),
            CheckError::InvalidReal(s) => write!(f, "invalid real: {s}"),
            CheckError::UnknownBinding(s) => write!(f, "unknown binding: {s}"),
            CheckError::UnknownType(s) => write!(f, "unknown type: {s}"),
            CheckError::TypeMismatch(expected, actual) => {
                write!(f, "type mismatch: expected {expected}, got {actual}")
            }
            CheckError::CallNonFunction(ty) => write!(f, "cannot call non-function: {ty}"),
            CheckError::TooManyArguments(expected, actual) => {
                write!(f, "too many arguments: expected {expected}, got {actual}")
            }
            CheckError::CompatibleFunctionExists(name, existing, new) => write!(
                f,
                "compatible function exists: existing `{name}: {existing}` \
                is compatible with new `{name}: {new}`"
            ),
            CheckError::NoMatchingFunctionVariant(args) => write!(
                f,
                "no matching function variant that accepts arguments of types {args:?}"
            ),
            CheckError::AmbiguousFunctionVariant(args) => {
                write!(f, "function variant accepting arguments of types ")?;
                display_list(f, args)?;
                write!(f, " is ambiguous")
            }
        }
    }
}

fn display_list<T: fmt::Display>(f: &mut fmt::Formatter<'_>, list: &[T]) -> fmt::Result {
    write!(f, "(")?;
    for (i, item) in list.iter().enumerate() {
        if i > 0 {
            write!(f, ", ")?;
        }
        write!(f, "{item}")?;
    }
    write!(f, ")")
}

pub type CheckResult<T> = Result<T, Sp<CheckError>>;

pub enum Item {
    Expr(TypedExpr),
    Binding(Binding),
    FunctionDef(FunctionDef),
}

pub struct FunctionDef {
    pub name: String,
    pub params: Vec<Param>,
    pub body: FunctionBody,
}

pub struct FunctionBody {
    pub bindings: Vec<Binding>,
    pub expr: TypedExpr,
}

pub struct Param<T = Type> {
    pub name: String,
    pub ty: T,
}

pub struct Binding {
    pub pattern: Pattern,
    pub expr: TypedExpr,
}

pub enum Pattern {
    Ident(String),
    Tuple(Vec<Pattern>),
}

pub enum Expr {
    Unit,
    Ident(String),
    Bool(bool),
    Nat(u64),
    Int(i64),
    Real(f64),
    If(Box<IfExpr>),
    Tuple(Vec<Expr>),
    List(Vec<Expr>),
    Call(Box<CallExpr>),
    Function(Box<FunctionExpr>),
}

impl Expr {
    fn typed(self, ty: Type) -> TypedExpr {
        TypedExpr { expr: self, ty }
    }
}

pub struct IfExpr {
    pub cond: Expr,
    pub if_true: Expr,
    pub if_false: Expr,
}

pub struct CallExpr {
    pub func: Expr,
    pub args: Vec<Expr>,
}

pub struct FunctionExpr {
    pub params: Vec<Param<Option<Type>>>,
    pub body: FunctionBody,
}

pub struct TypedExpr {
    pub expr: Expr,
    pub ty: Type,
}

impl TypedExpr {
    pub fn map(self, f: impl FnOnce(Expr) -> Expr) -> Self {
        TypedExpr {
            expr: f(self.expr),
            ty: self.ty,
        }
    }
}

pub struct Checker {
    scopes: Vec<Scope>,
    pub(crate) functions: HashMap<String, FunctionType>,
    pub(crate) types: HashMap<String, Type>,
    errors: Vec<Sp<CheckError>>,
    unknown_types: HashSet<String>,
}

#[derive(Default)]
pub(crate) struct Scope {
    pub bindings: HashMap<String, Type>,
}

impl Default for Checker {
    fn default() -> Self {
        Checker {
            scopes: vec![Scope::default()],
            functions: HashMap::new(),
            types: HashMap::new(),
            errors: Vec::new(),
            unknown_types: HashSet::new(),
        }
    }
}

impl Checker {
    pub fn load(&mut self, input: &str, path: &Path) -> (Vec<Item>, Vec<Sp<CheckError>>) {
        let (ast_items, errors) = parse(input, path);
        let mut errors: Vec<Sp<CheckError>> =
            (errors.into_iter().map(|e| e.map(CheckError::Parse))).collect();
        for item in &ast_items {
            println!("{item:#?}");
        }
        let mut items = Vec::new();
        for item in ast_items {
            match self.item(item) {
                Ok(item) => items.push(item),
                Err(e) => errors.push(e),
            }
            errors.append(&mut self.errors);
        }
        (items, errors)
    }
    fn find_binding(&self, name: &str) -> Option<Type> {
        self.scopes
            .iter()
            .rev()
            .find_map(|scope| scope.bindings.get(name))
            .cloned()
            .or_else(|| {
                self.functions
                    .get(name)
                    .cloned()
                    .map(Box::new)
                    .map(Type::Function)
            })
    }
    pub(crate) fn scope_mut(&mut self) -> &mut Scope {
        self.scopes.last_mut().unwrap()
    }
    pub(crate) fn add_function(
        &mut self,
        name: &str,
        ty: FunctionType,
    ) -> Result<(), FunctionType> {
        self.functions.insert(name.into(), ty);
        Ok(())
    }
    fn item(&mut self, item: ast::Item) -> CheckResult<Item> {
        Ok(match item {
            ast::Item::Expr(expr) => Item::Expr(self.expr(expr)?),
            ast::Item::Binding(binding) => Item::Binding(self.binding(binding)?),
            ast::Item::FunctionDef(def) => Item::FunctionDef(self.function_def(def)?),
        })
    }
    fn function_def(&mut self, def: ast::FunctionDef) -> CheckResult<FunctionDef> {
        self.scopes.push(Scope::default());
        let params: Vec<Param> = def
            .params
            .into_iter()
            .map(|p| self.param(p))
            .collect::<CheckResult<_>>()?;
        let mut ret_ty = if let Some(ret_ty) = def.ret_ty {
            self.ty(ret_ty)?
        } else {
            Type::Unit
        };
        let expr_span = def.body.expr.span.clone();
        let mut body = self.function_body(def.body)?;
        if !body.expr.ty.matches(&mut ret_ty) {
            return Err(expr_span.sp(CheckError::TypeMismatch(ret_ty, body.expr.ty)));
        }
        let func_ty = FunctionType {
            params: params.iter().map(|p| p.ty.clone()).collect(),
            ret: ret_ty,
        };
        if let Err(existing) = self.add_function(&def.name.value, func_ty.clone()) {
            return Err(def.name.span.sp(CheckError::CompatibleFunctionExists(
                def.name.value,
                existing,
                func_ty,
            )));
        }
        Ok(FunctionDef {
            name: def.name.value,
            params,
            body,
        })
    }
    fn function_body(&mut self, body: ast::FunctionBody) -> CheckResult<FunctionBody> {
        self.scopes.push(Scope::default());
        let bindings = body
            .bindings
            .into_iter()
            .map(|b| self.binding(b))
            .collect::<CheckResult<_>>()?;
        let expr = self.expr(body.expr)?;
        self.scopes.pop().unwrap();
        Ok(FunctionBody { bindings, expr })
    }
    fn binding(&mut self, binding: ast::Binding) -> CheckResult<Binding> {
        let expr_span = binding.expr.span.clone();
        let mut expr = self.expr(binding.expr)?;
        let mut ty = if let Some(ty) = binding.ty {
            self.ty(ty)?
        } else {
            Type::Unknown
        };
        if !expr.ty.matches(&mut ty) {
            return Err(expr_span.sp(CheckError::TypeMismatch(ty, expr.ty)));
        }
        let pattern = self.pattern(binding.pattern, expr.ty.clone())?;
        Ok(Binding { pattern, expr })
    }
    fn param(&mut self, param: ast::Param) -> CheckResult<Param> {
        let ty = self.ty(param.ty)?;
        self.scope_mut()
            .bindings
            .insert(param.name.value.clone(), ty.clone());
        Ok(Param {
            name: param.name.value,
            ty,
        })
    }
    fn pattern(&mut self, pattern: Sp<ast::Pattern>, expr_ty: Type) -> CheckResult<Pattern> {
        Ok(match pattern.value {
            ast::Pattern::Ident(name) => {
                self.scope_mut().bindings.insert(name.clone(), expr_ty);
                Pattern::Ident(name)
            }
            ast::Pattern::Tuple(patterns) => {
                Pattern::Tuple(if let Type::Tuple(types) = expr_ty.clone() {
                    if types.len() != patterns.len() {
                        return Err(pattern.span.sp(CheckError::TypeMismatch(
                            Type::Tuple(vec![Type::Unknown; patterns.len()]),
                            expr_ty,
                        )));
                    }
                    patterns
                        .into_iter()
                        .zip(types)
                        .map(|(p, t)| self.pattern(p, t))
                        .collect::<CheckResult<_>>()?
                } else {
                    return Err(pattern.span.sp(CheckError::TypeMismatch(
                        Type::Tuple(vec![Type::Unknown; patterns.len()]),
                        expr_ty,
                    )));
                })
            }
        })
    }
    fn expr(&mut self, expr: Sp<ast::Expr>) -> CheckResult<TypedExpr> {
        Ok(match expr.value {
            ast::Expr::Unit => Expr::Unit.typed(Type::Unit),
            ast::Expr::If(if_expr) => self.if_expr(*if_expr)?,
            ast::Expr::Call(call) => self.call_expr(*call)?,
            ast::Expr::Struct(_) => todo!(),
            ast::Expr::Enum(_) => todo!(),
            ast::Expr::Bool(b) => Expr::Bool(b).typed(Type::Bool),
            ast::Expr::Integer(i) => Expr::Int(
                i.parse()
                    .map_err(|_| expr.span.sp(CheckError::InvalidInteger(i)))?,
            )
            .typed(Type::UnknownInt),
            ast::Expr::Real(r) => Expr::Real(
                r.parse()
                    .map_err(|_| expr.span.sp(CheckError::InvalidReal(r)))?,
            )
            .typed(Type::Real),
            ast::Expr::Ident(name) => {
                if let Some(ty) = self.find_binding(&name) {
                    Expr::Ident(name).typed(ty)
                } else {
                    return Err(expr.span.sp(CheckError::UnknownBinding(name)));
                }
            }
            ast::Expr::Tuple(items) => {
                let items: Vec<TypedExpr> = items
                    .into_iter()
                    .map(|item| self.expr(item))
                    .collect::<CheckResult<_>>()?;
                let mut exprs = Vec::new();
                let mut types = Vec::new();
                for item in items {
                    exprs.push(item.expr);
                    types.push(item.ty);
                }
                Expr::Tuple(exprs).typed(Type::Tuple(types))
            }
            ast::Expr::List(items) => {
                let mut ty: Option<Type> = None;
                let mut exprs = Vec::new();
                for item in items {
                    let mut item = self.expr(item)?;
                    let ty = ty.get_or_insert(item.ty.clone());
                    if !ty.matches(&mut item.ty) {
                        return Err(expr.span.sp(CheckError::TypeMismatch(ty.clone(), item.ty)));
                    }
                    exprs.push(item.expr);
                }
                Expr::List(exprs).typed(Type::List(Box::new(ty.unwrap_or(Type::Unknown))))
            }
            ast::Expr::Parened(inner) => self.expr(expr.span.sp(*inner))?,
        })
    }
    fn ty(&mut self, ty: Sp<ast::Type>) -> CheckResult<Type> {
        Ok(match ty.value {
            ast::Type::Unit => Type::Unit,
            ast::Type::Unknown => Type::Unknown,
            ast::Type::Ident(name) => {
                if let Some(ty) = self.types.get(&name) {
                    ty.clone()
                } else {
                    if !self.unknown_types.contains(&name) {
                        self.errors
                            .push(ty.span.sp(CheckError::UnknownType(name.clone())));
                        self.unknown_types.insert(name);
                    }
                    Type::Unknown
                }
            }
            ast::Type::List(item) => Type::List(Box::new(self.ty(ty.span.sp(*item))?)),
            ast::Type::Tuple(items) => Type::Tuple(
                items
                    .into_iter()
                    .map(|item| self.ty(item))
                    .collect::<CheckResult<_>>()?,
            ),
            ast::Type::Function(func_ty) => Type::Function(Box::new(FunctionType {
                params: func_ty
                    .params
                    .into_iter()
                    .map(|param| self.ty(param))
                    .collect::<CheckResult<_>>()?,
                ret: func_ty
                    .ret
                    .map(|ty| self.ty(ty))
                    .transpose()?
                    .unwrap_or(Type::Unit),
            })),
            ast::Type::Parened(inner) => self.ty(ty.span.sp(*inner))?,
        })
    }
    fn if_expr(&mut self, if_expr: ast::IfExpr) -> CheckResult<TypedExpr> {
        let cond_span = if_expr.cond.span.clone();
        let mut cond = self.expr(if_expr.cond)?;
        if !cond.ty.matches(&mut Type::Bool) {
            return Err(cond_span.sp(CheckError::TypeMismatch(Type::Bool, cond.ty)));
        }
        let mut if_true = self.expr(if_expr.if_true)?;
        let if_false_span = if_expr.if_false.span.clone();
        let mut if_false = self.expr(if_expr.if_false)?;
        if !if_true.ty.matches(&mut if_false.ty) {
            return Err(if_false_span.sp(CheckError::TypeMismatch(if_true.ty, if_false.ty)));
        }
        Ok(Expr::If(Box::new(IfExpr {
            cond: cond.expr,
            if_true: if_true.expr,
            if_false: if_false.expr,
        }))
        .typed(if_true.ty))
    }
    fn call_expr(&mut self, call: ast::CallExpr) -> CheckResult<TypedExpr> {
        let func_span = call.func.span.clone();
        let expr = match call.func.value {
            ast::CallKind::Normal(func) => self.expr(call.func.span.sp(func))?,
            ast::CallKind::Binary(op) => {
                let ast_expr = call.func.span.sp(ast::Expr::Ident(
                    match op {
                        BinOp::Add => "add",
                        BinOp::Sub => "sub",
                        BinOp::Mul => "mul",
                        BinOp::Div => "div",
                        BinOp::Eq => "eq",
                        BinOp::Ne => "neq",
                        BinOp::Lt => "lt",
                        BinOp::Le => "le",
                        BinOp::Gt => "gt",
                        BinOp::Ge => "ge",
                        BinOp::And => "and",
                        BinOp::Or => "or",
                        BinOp::RangeEx => todo!(),
                    }
                    .into(),
                ));
                self.expr(ast_expr)?
            }
        };
        let func = expr.expr;
        let func_type = expr.ty;
        // Ensure it is a function that is being called
        match func_type {
            Type::Function(mut func_type) => {
                // Check arguments
                let mut args = Vec::new();
                let mut arg_types = Vec::new();
                let call_arg_count = call.args.len();
                for (param_ty, ast_arg) in func_type.params.iter_mut().zip(call.args) {
                    let arg_span = ast_arg.span.clone();
                    let mut arg = self.expr(ast_arg)?;
                    if !param_ty.matches(&mut arg.ty) {
                        return Err(arg_span.sp(CheckError::TypeMismatch(param_ty.clone(), arg.ty)));
                    }
                    args.push(arg.expr);
                    arg_types.push(arg.ty);
                }
                // Figure out the return type
                let ty = match func_type.params.len().cmp(&call_arg_count) {
                    // Too many arguments
                    Ordering::Less => {
                        return Err(func_span.sp(CheckError::TooManyArguments(
                            func_type.params.len(),
                            call_arg_count,
                        )));
                    }
                    // All arguments are provided
                    Ordering::Equal => func_type.ret.clone(),
                    // Partial application
                    Ordering::Greater => Type::Function(Box::new(FunctionType {
                        params: func_type.params[call_arg_count..].to_vec(),
                        ret: func_type.ret.clone(),
                    })),
                };
                Ok(Expr::Call(Box::new(CallExpr { func, args })).typed(ty))
            }
<<<<<<< HEAD
=======
            Type::UnknownFunction(mut func_types) => {
                let mut args = Vec::new();
                for (i, ast_arg) in call.args.into_iter().enumerate() {
                    let arg = self.expr(ast_arg)?;
                    func_types.retain_mut(|func_type| {
                        func_type.params.len() > i
                            && func_type.params[i].matches(&mut arg.ty.clone())
                    });
                    args.push(arg);
                }
                let func_ty = match func_types.len() {
                    0 => {
                        return Err(func_span.sp(CheckError::NoMatchingFunctionVariant(
                            args.into_iter().map(|arg| arg.ty).collect(),
                        )))
                    }
                    1 => func_types.pop().unwrap(),
                    _ => {
                        for arg in &mut args {
                            if !arg.ty.pick_default() {
                                return Err(func_span.sp(CheckError::AmbiguousFunctionVariant(
                                    args.into_iter().map(|arg| arg.ty).collect(),
                                )));
                            }
                        }
                        for (i, arg) in args.iter().enumerate() {
                            func_types.retain_mut(|func_type| {
                                func_type.params.len() > i
                                    && func_type.params[i].matches(&mut arg.ty.clone())
                            });
                        }
                        match func_types.len() {
                            0 => unreachable!(),
                            1 => func_types.pop().unwrap(),
                            _ => {
                                return Err(func_span.sp(CheckError::AmbiguousFunctionVariant(
                                    args.into_iter().map(|arg| arg.ty).collect(),
                                )))
                            }
                        }
                    }
                };
                Ok(Expr::Call(Box::new(CallExpr {
                    func,
                    args: args.into_iter().map(|arg| arg.expr).collect(),
                }))
                .typed(func_ty.into()))
            }
>>>>>>> c12d26af
            _ => Err(func_span.sp(CheckError::CallNonFunction(func_type))),
        }
    }
}<|MERGE_RESOLUTION|>--- conflicted
+++ resolved
@@ -501,57 +501,6 @@
                 };
                 Ok(Expr::Call(Box::new(CallExpr { func, args })).typed(ty))
             }
-<<<<<<< HEAD
-=======
-            Type::UnknownFunction(mut func_types) => {
-                let mut args = Vec::new();
-                for (i, ast_arg) in call.args.into_iter().enumerate() {
-                    let arg = self.expr(ast_arg)?;
-                    func_types.retain_mut(|func_type| {
-                        func_type.params.len() > i
-                            && func_type.params[i].matches(&mut arg.ty.clone())
-                    });
-                    args.push(arg);
-                }
-                let func_ty = match func_types.len() {
-                    0 => {
-                        return Err(func_span.sp(CheckError::NoMatchingFunctionVariant(
-                            args.into_iter().map(|arg| arg.ty).collect(),
-                        )))
-                    }
-                    1 => func_types.pop().unwrap(),
-                    _ => {
-                        for arg in &mut args {
-                            if !arg.ty.pick_default() {
-                                return Err(func_span.sp(CheckError::AmbiguousFunctionVariant(
-                                    args.into_iter().map(|arg| arg.ty).collect(),
-                                )));
-                            }
-                        }
-                        for (i, arg) in args.iter().enumerate() {
-                            func_types.retain_mut(|func_type| {
-                                func_type.params.len() > i
-                                    && func_type.params[i].matches(&mut arg.ty.clone())
-                            });
-                        }
-                        match func_types.len() {
-                            0 => unreachable!(),
-                            1 => func_types.pop().unwrap(),
-                            _ => {
-                                return Err(func_span.sp(CheckError::AmbiguousFunctionVariant(
-                                    args.into_iter().map(|arg| arg.ty).collect(),
-                                )))
-                            }
-                        }
-                    }
-                };
-                Ok(Expr::Call(Box::new(CallExpr {
-                    func,
-                    args: args.into_iter().map(|arg| arg.expr).collect(),
-                }))
-                .typed(func_ty.into()))
-            }
->>>>>>> c12d26af
             _ => Err(func_span.sp(CheckError::CallNonFunction(func_type))),
         }
     }
